#!/usr/bin/env python

################################################################################
# Copyright (C) 2011-2015 Jaakko Luttinen
#
# This file is licensed under the MIT License.
################################################################################


import os
import versioneer


meta = {}
base_dir = os.path.dirname(os.path.abspath(__file__))
with open(os.path.join(base_dir, 'bayespy', '_meta.py')) as fp:
    exec(fp.read(), meta)

NAME         = 'bayespy'
DESCRIPTION  = 'Variational Bayesian inference tools for Python'
AUTHOR       = meta['__author__']
AUTHOR_EMAIL = meta['__contact__']
URL          = 'http://bayespy.org'
VERSION      = versioneer.get_version()
COPYRIGHT    = meta['__copyright__']


if __name__ == "__main__":

    import os
    import sys

    python_version = int(sys.version.split('.')[0])
    if python_version < 3:
        raise RuntimeError("BayesPy requires Python 3. You are running Python "
                           "{0}.".format(python_version))

<<<<<<< HEAD
    # This is annoying: Because readthedocs.org doesn't support depending on
    # h5py, we need to remove that dependency if we are on the readthedocs
    # servers..
    ON_RTD = os.environ.get('READTHEDOCS') == 'True'
    if ON_RTD:
        # Workaround for https://github.com/rtfd/readthedocs.org/issues/2149
        install_requires = [
            'sphinx>=1.4.0'
        ]
    else:
        install_requires = [
            'numpy>=1.10.0', # 1.10 implements broadcast_to
                             # 1.8 implements broadcasting in numpy.linalg
            'scipy>=0.13.0', # <0.13 have a bug in special.multigammaln
            'h5py',
            'attrs',
            'junctiontree>=0.1.2',
        ]
=======
    install_requires = [
        'numpy>=1.10.0', # 1.10 implements broadcast_to
                            # 1.8 implements broadcasting in numpy.linalg
        'scipy>=0.13.0', # <0.13 have a bug in special.multigammaln
        'h5py',
    ]
>>>>>>> 0e6e6130

    # Utility function to read the README file.
    # Used for the long_description.  It's nice, because now 1) we have a top level
    # README file and 2) it's easier to type in the README file than to put a raw
    # string in below ...
    def read(fname):
        return open(os.path.join(os.path.dirname(__file__), fname)).read()

    from setuptools import setup, find_packages

    # Setup for BayesPy
    setup(
        install_requires = install_requires,
        extras_require = {
            'doc': [
                'sphinx>=1.4.0', # 1.4.0 adds imgmath extension
                'sphinxcontrib-tikz>=0.4.2',
                'sphinxcontrib-bayesnet',
                'sphinxcontrib-bibtex',
                'numpydoc>=0.5',
                'nbsphinx',
            ],
            'dev': [
                'nose',
                'nosebook',
            ]
        },
        packages         = find_packages(),
        package_data     = {
            NAME: ["tests/baseline_images/test_plot/*.png"]
        },
        name             = NAME,
        version          = VERSION,
        author           = AUTHOR,
        author_email     = AUTHOR_EMAIL,
        description      = DESCRIPTION,
        url              = URL,
        long_description = read('README.rst'),
        cmdclass         = versioneer.get_cmdclass(),
        keywords         = [
            'variational Bayes',
            'probabilistic programming',
            'Bayesian networks',
            'graphical models',
            'variational message passing'
        ],
        classifiers = [
            'Programming Language :: Python :: 3 :: Only',
            'Programming Language :: Python :: 3.3',
            'Programming Language :: Python :: 3.4',
            'Development Status :: 4 - Beta',
            'Environment :: Console',
            'Intended Audience :: Developers',
            'Intended Audience :: Science/Research',
            'License :: OSI Approved :: {0}'.format(meta['__license__']),
            'Operating System :: OS Independent',
            'Topic :: Scientific/Engineering',
            'Topic :: Scientific/Engineering :: Information Analysis'
        ],
        entry_points = {
            'nose.plugins': [
                'warnaserror = bayespy.testing:WarnAsError',
            ]
        },
    )<|MERGE_RESOLUTION|>--- conflicted
+++ resolved
@@ -35,33 +35,14 @@
         raise RuntimeError("BayesPy requires Python 3. You are running Python "
                            "{0}.".format(python_version))
 
-<<<<<<< HEAD
-    # This is annoying: Because readthedocs.org doesn't support depending on
-    # h5py, we need to remove that dependency if we are on the readthedocs
-    # servers..
-    ON_RTD = os.environ.get('READTHEDOCS') == 'True'
-    if ON_RTD:
-        # Workaround for https://github.com/rtfd/readthedocs.org/issues/2149
-        install_requires = [
-            'sphinx>=1.4.0'
-        ]
-    else:
-        install_requires = [
-            'numpy>=1.10.0', # 1.10 implements broadcast_to
-                             # 1.8 implements broadcasting in numpy.linalg
-            'scipy>=0.13.0', # <0.13 have a bug in special.multigammaln
-            'h5py',
-            'attrs',
-            'junctiontree>=0.1.2',
-        ]
-=======
     install_requires = [
         'numpy>=1.10.0', # 1.10 implements broadcast_to
                             # 1.8 implements broadcasting in numpy.linalg
         'scipy>=0.13.0', # <0.13 have a bug in special.multigammaln
         'h5py',
+        'attrs',
+        'junctiontree>=0.1.2',
     ]
->>>>>>> 0e6e6130
 
     # Utility function to read the README file.
     # Used for the long_description.  It's nice, because now 1) we have a top level
