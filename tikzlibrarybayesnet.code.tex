% tikzlibrary.code.tex
%
% Copyright 2010-2011 by Laura Dietz
% Copyright 2012 by Jaakko Luttinen
%
% This file may be distributed and/or modified
%
% 1. under the LaTeX Project Public License and/or
% 2. under the GNU General Public License.
%
<<<<<<< HEAD
% See the file doc/generic/pgf/licenses/LICENSE for more details.
=======
% See the files LICENSE_LPPL and LICENSE_GPL for more details.
>>>>>>> 1e74cbf7

% Load other libraries
\usetikzlibrary{shapes}
\usetikzlibrary{fit}
\usetikzlibrary{chains}
\usetikzlibrary{arrows}

% Latent node
\tikzstyle{latent} = [circle,fill=white,draw=black,inner sep=1pt,
minimum size=20pt, font=\fontsize{10}{10}\selectfont, node distance=1]
% Observed node
\tikzstyle{obs} = [latent,fill=gray!25]
% Constant node
\tikzstyle{const} = [rectangle, inner sep=0pt, node distance=1]
% Factor node
\tikzstyle{factor} = [rectangle, fill=black,minimum size=5pt, inner
sep=0pt, node distance=0.4]
% Deterministic node
\tikzstyle{det} = [latent, diamond]

% Plate node
\tikzstyle{plate} = [draw, rectangle, rounded corners, fit=#1]
% Invisible wrapper node
\tikzstyle{wrap} = [inner sep=0pt, fit=#1]
% Gate
\tikzstyle{gate} = [draw, rectangle, dashed, fit=#1]

% Caption node
\tikzstyle{caption} = [font=\footnotesize, node distance=0] %
\tikzstyle{plate caption} = [caption, node distance=0, inner sep=0pt,
below left=5pt and 0pt of #1.south east] %
\tikzstyle{factor caption} = [caption] %
\tikzstyle{every label} += [caption] %

\tikzset{>={triangle 45}}

%\pgfdeclarelayer{b}
%\pgfdeclarelayer{f}
%\pgfsetlayers{b,main,f}

% \factoredge [options] {inputs} {factors} {outputs}
\newcommand{\factoredge}[4][]{ %
  % Connect all nodes #2 to all nodes #4 via all factors #3.
  \foreach \f in {#3} { %
    \foreach \x in {#2} { %
      \draw[-,#1] (\x) edge[-] (\f) ; %
    } ;
    \foreach \y in {#4} { %
      \draw[->,#1] (\f) -- (\y) ; %
    } ;
  } ;
}

% \edge [options] {inputs} {outputs}
\newcommand{\edge}[3][]{ %
  % Connect all nodes #2 to all nodes #3.
  \foreach \x in {#2} { %
    \foreach \y in {#3} { %
      \draw[->,#1] (\x) -- (\y) ;%
    } ;
  } ;
}

% \factor [options] {name} {caption} {inputs} {outputs}
\newcommand{\factor}[5][]{ %
  % Draw the factor node. Use alias to allow empty names.
  \node[factor, label={[name=#2-caption]#3}, name=#2, #1,
  alias=#2-alias] {} ; %
  % Connect all inputs to outputs via this factor
  \factoredge {#4} {#2-alias} {#5} ; %
}

% \plate [options] {name} {fitlist} {caption}
\newcommand{\plate}[4][]{ %
  \node[wrap=#3] (#2-wrap) {}; %
  \node[plate caption=#2-wrap] (#2-caption) {#4}; %
  \node[plate=(#2-wrap)(#2-caption), #1] (#2) {}; %
}

% \gate [options] {name} {fitlist} {inputs}
\newcommand{\gate}[4][]{ %
  \node[gate=#3, name=#2, #1, alias=#2-alias] {}; %
  \foreach \x in {#4} { %
    \draw [-*,thick] (\x) -- (#2-alias); %
  } ;%
}

% \vgate {name} {fitlist-left} {caption-left} {fitlist-right}
% {caption-right} {inputs}
\newcommand{\vgate}[6]{ %
  % Wrap the left and right parts
  \node[wrap=#2] (#1-left) {}; %
  \node[wrap=#4] (#1-right) {}; %
  % Draw the gate
  \node[gate=(#1-left)(#1-right)] (#1) {}; %
  % Add captions
  \node[caption, below left=of #1.north ] (#1-left-caption)
  {#3}; %
  \node[caption, below right=of #1.north ] (#1-right-caption)
  {#5}; %
  % Draw middle separation
  \draw [-, dashed] (#1.north) -- (#1.south); %
  % Draw inputs
  \foreach \x in {#6} { %
    \draw [-*,thick] (\x) -- (#1); %
  } ;%
}

% \hgate {name} {fitlist-top} {caption-top} {fitlist-bottom}
% {caption-bottom} {inputs}
\newcommand{\hgate}[6]{ %
  % Wrap the left and right parts
  \node[wrap=#2] (#1-top) {}; %
  \node[wrap=#4] (#1-bottom) {}; %
  % Draw the gate
  \node[gate=(#1-top)(#1-bottom)] (#1) {}; %
  % Add captions
  \node[caption, above right=of #1.west ] (#1-top-caption)
  {#3}; %
  \node[caption, below right=of #1.west ] (#1-bottom-caption)
  {#5}; %
  % Draw middle separation
  \draw [-, dashed] (#1.west) -- (#1.east); %
  % Draw inputs
  \foreach \x in {#6} { %
    \draw [-*,thick] (\x) -- (#1); %
  } ;%
}

\endinput

% % shapename, fitlist, caption, pos
% \newcommand{\plate}[4]{ %
%   \begin{pgfonlayer}{b}
%     \node (invis#1) [draw, color=white, inner sep=1pt, rectangle,
%     fit=#2] {};
%   \end{pgfonlayer}
%   \begin{pgfonlayer}{f}
%     \node (capt#1) [ below left=0 pt of invis#1.south east,
%     xshift=2pt,yshift=1pt] {\footnotesize{#3}}; %
%     \node (#1) [draw,inner sep=2pt, rectangle,fit=(invis#1)
%     (capt#1),#4] {}; %
%   \end{pgfonlayer}
% }


% \newcommand{\shiftedplate}[5]{ %
%   \begin{pgfonlayer}{b}
%     \node (invis#1) [draw, color=white, inner sep=0pt, rectangle,
%     fit=#2] {};
%   \end{pgfonlayer}
%   \begin{pgfonlayer}{f}
%     \node (capt#1) [#5, xshift=2pt] {\footnotesize{#3}}; %
%     \node (#1) [draw,inner sep=2pt, rectangle, fit=(invis#1) (capt#1),
%     #4] {}; %
% \end{pgfonlayer}
% }

% %shapename, pos, caption, in1, in2, out, captpos
% \newcommand{\twofactor}[7]{ %
%   \node (#1) [factor] at #2 {};%
%   \node (capt#1) [#7 of #1]{\footnotesize{#3}}; %
%   \draw [-] (#4) -- (#1) ; %
%   \draw [-] (#5) -- (#1) ; %
%   \draw [->,thick] (#1) -- (#6); %
% }

% %shapename, pos, caption, in, out, captpos
% \newcommand{\factorexperimental}[6]{ %
%   \node [factor] (#1) at #2 {}; %
%   \node (#1-caption) [#6] at #2 {\footnotesize{#3}}; %
%   \draw [-] (#4) -- (#1) ; %
%   \draw [->,thick] (#1) -- (#5); %
% }

% % shapename, pos, caption, in, out, captpos
% \newcommand{\factor}[6]{ %
%   \node (#1) [factor] at #2 {}; %
%   \node (#1-caption) [#6 of #1]{\footnotesize{#3}}; %
%   \draw [-] (#4) -- (#1) ; %
%   \draw [->,thick] (#1) -- (#5); %
% }

% % name, --, caption, pos
% \newcommand{\nofactor}[4]{ %
%   \node (#1) [factor, #2] {}; %
%   \node (capt#1) [#4 of #1]{\footnotesize{#3}}; %
% }

% %shapename,  fitlist, caption
% \newcommand{\namedgate}[3]{ %
%   \begin{pgfonlayer}{b}
%     \node (invisgate#1) [rectangle, draw, color=white, fit=#2] {};
%   \end{pgfonlayer}
%   \node (gatecapt#1) [ above right=0 pt of invisgate#1.north west,
%   xshift=-1pt ] {\footnotesize{#3}}; %
%   \node (#1) [rectangle,draw,dashed, inner sep=2pt,
%   fit=(invisgate#1)(gatecapt#1)]{}; %
% }

% %shapename,  fitlist, caption
% \newcommand{\gate}[3]{ %
%   \node (#1) [rectangle,draw,dashed, inner sep=2pt, fit=#2]{};
% }

% %shapename,  fitlist1, fitlist2, caption1, caption2
% \newcommand{\vertgate}[5]{ %
%   \begin{pgfonlayer}{b}
%     \node (invisgateleft#1) [rectangle, draw, color=white, fit=#2]
%     {}; %
%     \node (invisgateright#1) [rectangle, draw, color=white, fit=#4]
%     {}; %
%   \end{pgfonlayer}
%   \node (gatecaptleft#1) [ above left=0 pt of invisgateleft#1.north
%   east, xshift=1pt ]{\footnotesize{#3}} ; %
%   \node (gatecaptright#1) [ above right=0 pt of invisgateright#1.north
%   west, xshift=-1pt ] {\footnotesize{#5}}; %
%   \node (#1) [rectangle,draw,dashed, inner sep=2pt,
%   fit=(invisgateleft#1)(gatecaptleft#1)(invisgateright#1)(gatecaptright#1)]{}; %
%   \draw [-, dashed] (#1.north) -- (#1.south); %
% }


% \newcommand{\vertgateSpec}[5]{
%   \begin{pgfonlayer}{b}
%     \node (invisgateleft#1) [rectangle, draw, color=white,  fit=#2] {}; %
%     \node (invisgateright#1) [rectangle, draw, color=white,  fit=#4] {}; %
%   \end{pgfonlayer}
%   \node (gatecaptleft#1) [ above left=0 pt of invisgateleft#1.north
%   east, xshift=1pt ]{\footnotesize{#3}}; %
%   \node (gatecaptright#1) [ above right=0 pt of invisgateright#1.north
%   west, xshift=-1pt ] {\footnotesize{#5}}; %
%   \node (#1) [rectangle,draw,dashed, inner sep=2pt,
%   fit=(invisgateleft#1)(gatecaptleft#1)(invisgateright#1)(gatecaptright#1)]{}; %
%   \draw [-, dashed] (#1.70) -- (#1.290); %
% }

% \newcommand{\horgate}[5]{
%   \begin{pgfonlayer}{b}
%     \node (invisgateleft#1) [rectangle, draw, color=white, fit=#2]
%     {}; %
%     \node (invisgateright#1) [rectangle, draw, color=white, fit=#4]
%     {}; %
%   \end{pgfonlayer}
%   \node (gatecaptleft#1) [ above right=0 pt of invisgateleft#1.south
%   west, xshift=1pt ]{\footnotesize{#3}}; %
%   \node (gatecaptright#1) [ below right=0 pt of invisgateright#1.north
%   west, xshift=-1pt ] {\footnotesize{#5}}; %
%   \node (#1) [rectangle,draw,dashed, inner sep=2pt,
%   fit=(invisgateleft#1)(gatecaptleft#1)(invisgateright#1)(gatecaptright#1)]{}; %
%   \draw [-, dashed] (#1.west) -- (#1.east); %
% }

% \newcommand{\horogate}[5]{
%   \begin{pgfonlayer}{b}
%     \node (invisgateleft#1) [rectangle, draw, color=white, fit=#2]
%     {}; %
%     \node (invisgateright#1) [rectangle, draw, color=white, fit=#4]
%     {}; %
%   \end{pgfonlayer}
%   \node (#1) [rectangle,draw,dashed, inner sep=2pt,
%   fit=(invisgateleft#1)(invisgateright#1)]{}; %
%   \node (gatecaptleft#1) [ above right=0 pt of #1.west, xshift=0pt
%   ]{\footnotesize{#3}}; %
%   \node (gatecaptright#1) [ below right=0 pt of #1.west, xshift=0pt ]
%   {\footnotesize{#5}}; %
%   \draw [-, dashed] (#1.west) -- (#1.east); %
% }


% \newcommand{\vertogate}[5]{
%   \begin{pgfonlayer}{b}
%     \node (invisgateleft#1) [rectangle, draw, color=white, fit=#2]
%     {}; %
%     \node (invisgateright#1) [rectangle, draw, color=white, fit=#4]
%     {}; %
%   \end{pgfonlayer}
%   \node (#1) [rectangle,draw,dashed, inner sep=2pt,
%   fit=(invisgateleft#1)(invisgateright#1)]{}; %
%   \node (gatecaptleft#1) [ below left=0 pt of #1.north, xshift=0pt
%   ]{\footnotesize{#3}}; %
%   \node (gatecaptright#1) [ below right=0 pt of #1.north, xshift=0pt ]
%   {\footnotesize{#5}}; %
%   \draw [-, dashed] (#1.north) -- (#1.south); %
% }

% \endinput<|MERGE_RESOLUTION|>--- conflicted
+++ resolved
@@ -8,11 +8,7 @@
 % 1. under the LaTeX Project Public License and/or
 % 2. under the GNU General Public License.
 %
-<<<<<<< HEAD
-% See the file doc/generic/pgf/licenses/LICENSE for more details.
-=======
 % See the files LICENSE_LPPL and LICENSE_GPL for more details.
->>>>>>> 1e74cbf7
 
 % Load other libraries
 \usetikzlibrary{shapes}
